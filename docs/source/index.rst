
.. toctree::
    :maxdepth: 1
    :hidden:
    :caption: Contents:

    self
    releases
    contributing
    bibliography

.. include:: ../../README.md
    :parser: myst_parser.sphinx_

.. currentmodule:: stable_ssl

.. toctree::
    :maxdepth: 1
    :caption: API

<<<<<<< HEAD
    api/backbone
    api/data
    api/losses
    api/manager
    api/module
    api/monitors
    api/optim
=======
    api/base
    api/config
    api/data
    api/losses
    api/modules
    api/monitors
    api/optimizers
    api/schedulers
    api/trainers
>>>>>>> 753959b2
<|MERGE_RESOLUTION|>--- conflicted
+++ resolved
@@ -18,15 +18,6 @@
     :maxdepth: 1
     :caption: API
 
-<<<<<<< HEAD
-    api/backbone
-    api/data
-    api/losses
-    api/manager
-    api/module
-    api/monitors
-    api/optim
-=======
     api/base
     api/config
     api/data
@@ -35,5 +26,4 @@
     api/monitors
     api/optimizers
     api/schedulers
-    api/trainers
->>>>>>> 753959b2
+    api/trainers