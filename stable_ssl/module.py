--- conflicted
+++ resolved
@@ -8,12 +8,7 @@
 from loguru import logger as logging
 from tabulate import tabulate
 
-<<<<<<< HEAD
-import stable_ssl.optim as ssl_optim
-import stable_ssl.optim.lr_scheduler as ssl_lr
-=======
 from stable_ssl.optim.utils import create_optimizer, create_scheduler
->>>>>>> 58a54231
 
 
 class Module(pl.LightningModule):
@@ -283,55 +278,7 @@
 
         Delegates to shared utility function for consistency across the codebase.
         """
-<<<<<<< HEAD
-        # partial -> call with params
-        if isinstance(optimizer_config, partial):
-            return optimizer_config(params)
-
-        # dict -> extract type and kwargs
-        if isinstance(optimizer_config, dict):
-            config_copy = optimizer_config.copy()
-            opt_type = config_copy.pop("type", "AdamW")
-            kwargs = config_copy
-        else:
-            opt_type = optimizer_config
-            kwargs = {}
-
-        # resolve class
-        if isinstance(opt_type, str):
-            if hasattr(torch.optim, opt_type):
-                opt_class = getattr(torch.optim, opt_type)
-            elif hasattr(ssl_optim, opt_type):
-                opt_class = getattr(ssl_optim, opt_type)
-            else:
-                torch_opts = [n for n in dir(torch.optim) if n[0].isupper()]
-                ssl_opts = [n for n in dir(ssl_optim) if n[0].isupper()]
-                raise ValueError(
-                    f"Optimizer '{opt_type}' not found. Available in torch.optim: "
-                    + ", ".join(torch_opts)
-                    + ". Available in stable_ssl.optim: "
-                    + ", ".join(ssl_opts)
-                )
-        else:
-            opt_class = opt_type
-
-        try:
-            return opt_class(params, **kwargs)
-        except TypeError as e:
-            sig = inspect.signature(opt_class.__init__)
-            required = [
-                p.name
-                for p in sig.parameters.values()
-                if p.default == inspect.Parameter.empty
-                and p.name not in ["self", "params"]
-            ]
-            raise TypeError(
-                f"Failed to create {opt_class.__name__}. Required parameters: {required}. "
-                f"Provided: {list(kwargs.keys())}. Original error: {e}"
-            )
-=======
         return create_optimizer(params, optimizer_config)
->>>>>>> 58a54231
 
     def _create_scheduler(self, optimizer, scheduler_config):
         """Create a learning rate scheduler with flexible configuration.
